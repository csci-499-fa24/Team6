--- conflicted
+++ resolved
@@ -11,11 +11,8 @@
 import FileDownloadOutlinedIcon from '@mui/icons-material/FileDownloadOutlined';
 import jsPDF from 'jspdf';
 import axios from 'axios';
-<<<<<<< HEAD
+import IngredientPopUp from '@/app/components/ingredientPopUp';
 import LoadingScreen from './loading';
-=======
-import IngredientPopUp from '@/app/components/ingredientPopUp';
->>>>>>> 51cbccd3
 
 // Recipe Image component
 const RecipeImage = ({ recipe }) => (
