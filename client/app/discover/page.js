--- conflicted
+++ resolved
@@ -154,7 +154,6 @@
         setPage(prevPage => (prevPage > 1 ? prevPage - 1 : prevPage));
     };
 
-<<<<<<< HEAD
     const addAndRemoveFavorites = async (recipeId, e) => {
         e.stopPropagation();
         e.preventDefault();
@@ -209,8 +208,6 @@
         }
     };
 
-=======
->>>>>>> 6ade6aa4
     // Fetch random recipes on initial load
     useEffect(() => {
         fetchRecipes();
@@ -337,14 +334,10 @@
                                 }} />
                             <div className={styles.recipeTitleWrapper}>
                                 <div className={styles.recipeTitle}>{recipe.title}</div>
-<<<<<<< HEAD
                                 <FavoriteBorderIcon
                                     className={`${styles.favoriteIcon} ${favorites.some(fav => fav.id === recipe.id) ? styles.favoriteIconRed : ''}`}
                                     onClick={(e) => addAndRemoveFavorites(recipe.id, e)}
                                 />
-=======
-                                <FavoriteButton recipeId={recipe.id} />
->>>>>>> 6ade6aa4
                             </div>
                             <div className={styles.recipeInfoWrapper}>
                                 <div className={styles.recipeTime}>
