"use client";

import React, { useState, useEffect } from 'react';
import Link from 'next/link';
import { Button } from '@mui/material';
import { useRouter } from 'next/navigation';
import Navbar from "../components/navbar";
import axios from 'axios';
import styles from './DiscoverPage.module.css';
import AccessTimeIcon from '@mui/icons-material/AccessTime';
import FavoriteBorderIcon from '@mui/icons-material/FavoriteBorder';
import LocalDiningIcon from '@mui/icons-material/LocalDining';

const Discover = () => {
    const [loading, setLoading] = useState(true);
    const [recipes, setRecipes] = useState([]);
    const [error, setError] = useState(null);
    const [page, setPage] = useState(1);
    const [authenticated, setAuthenticated] = useState(false);
    const [userAllergens, setUserAllergens] = useState([]);
    const [filters, setFilters] = useState({
        type: '',
        cuisine: '',
        diet: '',
        allergens: [],
<<<<<<< HEAD
        searchQuery: ''
=======
        searchQuery: '' 
>>>>>>> 72119c6e
    });
    const recipesPerPage = 12;
    const router = useRouter();

    // Authentication logic
    useEffect(() => {
        const token = localStorage.getItem('token');
        if (!token) {
            router.push('/login');
        } else {
            const verifyToken = async () => {
                try {
                    const response = await axios.get(`${process.env.NEXT_PUBLIC_SERVER_URL}/api/protected`, {
                        headers: {
                            Authorization: `Bearer ${token}`,
                        },
                    });

                    if (response.status === 200) {
                        setAuthenticated(true);
                        fetchUserAllergens();
                    } else {
                        router.push('/login');
                    }
                } catch (error) {
                    console.error('Error verifying token:', error);
                    router.push('/login');
                }
            };

            verifyToken();
        }
    }, [router]);

    const fetchUserAllergens = async () => {
        try {
            const token = localStorage.getItem('token');
            const response = await fetch(`${process.env.NEXT_PUBLIC_SERVER_URL}/api/allergies`, {
                headers: {
                    Authorization: `Bearer ${token}`,
                },
            });
            if (response.ok) {
                const data = await response.json();
                setUserAllergens(data.allergies);
            }
        } catch (error) {
            console.error('Error fetching allergens:', error);
        }
    };

    const handleAllergenChange = (allergen) => {
        setFilters(prevFilters => {
            const updatedAllergens = prevFilters.allergens.includes(allergen)
                ? prevFilters.allergens.filter(a => a !== allergen)
                : [...prevFilters.allergens, allergen];
<<<<<<< HEAD

=======
            
>>>>>>> 72119c6e
            return {
                ...prevFilters,
                allergens: updatedAllergens
            };
        });
    };

    // Fetch random or filtered recipes when the page loads or user clicks search
    const fetchRecipes = async () => {
        setLoading(true);
        try {
            const response = await axios.get(`${process.env.NEXT_PUBLIC_SERVER_URL}/api/discover/random-recipes`, {
                params: {
                    number: recipesPerPage,
                    offset: (page - 1) * recipesPerPage,
                    type: filters.type || '',
                    cuisine: filters.cuisine || '',
                    diet: filters.diet || '',
                    search: filters.searchQuery || '',
                    intolerances: filters.allergens.join(',')
                }
            });

            setRecipes(response.data.recipes);
        } catch (error) {
            console.error('Error fetching recipes:', error);
            setError('Failed to fetch recipes.');
        } finally {
            setLoading(false);
        }
    };

    const handleFilterChange = (e) => {
        setFilters({
            ...filters,
            [e.target.name]: e.target.value
        });
    };

    const handleSearchChange = (e) => {
        setFilters({
            ...filters,
            searchQuery: e.target.value
        });
    };

    const handleSearchClick = () => {
        setPage(1);
        fetchRecipes();
    };

    const handleNextPage = () => {
        setPage(prevPage => prevPage + 1);
    };

    const handlePreviousPage = () => {
        setPage(prevPage => (prevPage > 1 ? prevPage - 1 : prevPage));
    };

    const addAndRemoveFavorites = async (recipeId, e) => {
        e.stopPropagation();
        e.preventDefault();
        try {
            const token = localStorage.getItem('token');

            // Check if the recipe is already in favorites
            const checkResponse = await axios.get(
                `${process.env.NEXT_PUBLIC_SERVER_URL}/api/favorites`,
                {
                    headers: {
                        'Authorization': `Bearer ${token}`,
                        'Content-Type': 'application/json'
                    }
                }
            );

            const isFavorite = checkResponse.data.recipes.some(recipe => recipe.id === recipeId);

            if (isFavorite) {
                // If it is already in favorites, remove it
                const response = await axios.delete(
                    `${process.env.NEXT_PUBLIC_SERVER_URL}/api/favorites`,
                    {
                        data: { recipeId },
                        headers: {
                            'Authorization': `Bearer ${token}`,
                            'Content-Type': 'application/json'
                        }
                    }
                );

                if (response.status === 200) {
                    alert(`Recipe ${recipeId} removed from favorites.`);
                }
            } else {
                // If not in favorites, add it
                const response = await axios.post(
                    `${process.env.NEXT_PUBLIC_SERVER_URL}/api/favorites`,
                    { recipeId },
                    {
                        headers: {
                            'Authorization': `Bearer ${token}`,
                            'Content-Type': 'application/json'
                        }
                    }
                );

                if (response.status === 201) {
                    alert(`Recipe ${recipeId} added to favorites!`);
                }
            }
        } catch (error) {
            if (error.response && error.response.data) {
                const message = error.response.data.message;
                if (message === 'Recipe already in favorites.') {
                    alert(`Recipe ${recipeId} is already in favorites.`);
                } else {
                    alert('An error occurred while adding/removing from favorites: ' + message);
                }
            } else {
                console.error('Error adding/removing recipe to favorites:', error);
                alert('An unexpected error occurred. Please try again later.');
            }
        }
    };

    // Fetch random recipes on initial load
    useEffect(() => {
        fetchRecipes();
    }, [page]);

    if (loading) {
        return <div>Loading...</div>;
    }

    if (!authenticated) {
        return null;
    }

    return (
        <div className={styles.pageWrapper}>
            <Navbar />
            <div className={styles.title}>
                <div className={styles.pageTitle}>Discover Random Recipes</div>
                <div className={styles.pageDescription}>Explore new dishes</div>
            </div>

            {/* Search Bar */}
            <div className={styles.searchBarContainer}>
                <input
                    type="text"
                    placeholder="Search for recipes..."
                    value={filters.searchQuery}
                    onChange={handleSearchChange}
                    className={styles.searchBar}
                />
                <Button className={styles.searchButton} onClick={handleSearchClick}>
                    Search
                </Button>
            </div>

            {/* Filter Section */}
            <div className={styles.filtersContainer}>
                <select
                    name="type"
                    value={filters.type}
                    onChange={handleFilterChange}
                    className={styles.filterSelect}
                >
                    <option value="">Select Meal Type</option>
                    <option value="breakfast">Breakfast</option>
                    <option value="lunch">Lunch</option>
                    <option value="dinner">Dinner</option>
                    <option value="snack">Snack</option>
                </select>

                <select
                    name="cuisine"
                    value={filters.cuisine}
                    onChange={handleFilterChange}
                    className={styles.filterSelect}
                >
                    <option value="">Select Cuisine</option>
                    <option value="american">American</option>
                    <option value="british">British</option>
                    <option value="caribbean">Caribbean</option>
                    <option value="chinese">Chinese</option>
                    <option value="french">French</option>
                    <option value="greek">Greek</option>
                    <option value="indian">Indian</option>
                    <option value="italian">Italian</option>
                    <option value="japanese">Japanese</option>
                    <option value="korean">Korean</option>
                    <option value="mediterranean">Mediterranean</option>
                    <option value="mexican">Mexican</option>
                    <option value="spanish">Spanish</option>
                    <option value="thai">Thai</option>
                    <option value="vietnamese">Vietnamese</option>
                </select>

                <select
                    name="diet"
                    value={filters.diet}
                    onChange={handleFilterChange}
                    className={styles.filterSelect}
                >
                    <option value="">Select Diet</option>
                    <option value="gluten free">Gluten Free</option>
                    <option value="ketogenic">Ketogenic</option>
                    <option value="vegetarian">Vegetarian</option>
                    <option value="vegan">Vegan</option>
                    <option value="pescetarian">Pescetarian</option>
                    <option value="paleo">Paleo</option>
                    <option value="primal">Primal</option>
                    <option value="whole30">Whole30</option>
                </select>

                <select
                    name="allergens"
                    value={filters.allergens}
                    onChange={(e) => {
                        const value = e.target.value;
                        setFilters(prev => ({
                            ...prev,
                            allergens: value ? [value] : []
                        }));
                    }}
                    className={styles.filterSelect}
                >
                    <option value="">Select Allergen</option>
                    {userAllergens.map((allergen) => (
                        <option key={allergen} value={allergen}>
                            {allergen}
                        </option>
                    ))}
                </select>
            </div>

            {/* Recipe Grid */}
            <div className={styles.recipesContainer}>
                {recipes.length > 0 ? (
                    recipes.map((recipe) => (
                        <Link href={`/discover/${recipe.id}`} key={recipe.id} className={styles.recipeCard}>
                            <img src={recipe.image} alt={recipe.title} className={styles.recipeImage} />
                            <div className={styles.recipeTitleWrapper}>
                                <div className={styles.recipeTitle}>{recipe.title}</div>
                                <FavoriteBorderIcon
                                        className={styles.favoriteIcon}
                                        onClick={(e) => addAndRemoveFavorites(recipe.id, e)}
                                />
                            </div>
                            <div className={styles.recipeInfoWrapper}>
                                <div className={styles.recipeTime}>
                                    <AccessTimeIcon className={styles.recipeClock} />
                                    {recipe.readyInMinutes} min
                                </div>
                                <div className={styles.recipeIngredients}>
                                    <LocalDiningIcon className={styles.recipeClock} />
                                    {recipe.totalIngredients} Ingredients
                                </div>
                            </div>
                        </Link>
                    ))
                ) : (
                    <p className={styles.noRecipes}>No recipes found.</p>
                )}
            </div>

            {/* Pagination */}
            <div className={styles.pagination}>
                <button
                    onClick={handlePreviousPage}
                    disabled={page === 1}
                    className={styles.paginationButton}
                >
                    Previous
                </button>
                <span className={styles.pageNumber}>Page {page}</span>
                <button
                    onClick={handleNextPage}
                    className={styles.paginationButton}
                >
                    Next
                </button>
            </div>
        </div>
    );
};

export default Discover;<|MERGE_RESOLUTION|>--- conflicted
+++ resolved
@@ -23,11 +23,7 @@
         cuisine: '',
         diet: '',
         allergens: [],
-<<<<<<< HEAD
-        searchQuery: ''
-=======
         searchQuery: '' 
->>>>>>> 72119c6e
     });
     const recipesPerPage = 12;
     const router = useRouter();
@@ -84,11 +80,6 @@
             const updatedAllergens = prevFilters.allergens.includes(allergen)
                 ? prevFilters.allergens.filter(a => a !== allergen)
                 : [...prevFilters.allergens, allergen];
-<<<<<<< HEAD
-
-=======
-            
->>>>>>> 72119c6e
             return {
                 ...prevFilters,
                 allergens: updatedAllergens
