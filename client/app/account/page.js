'use client';
import { useRouter } from 'next/navigation';
import Navbar from "../components/navbar";
import IngredientInput from './IngredientInput';
import NutritionInput from "./NutritionInput";
import AllergenInput from "./AllergenInput";
import RecipeHistory from './RecipeHistory';
<<<<<<< HEAD
import Settings from './Settings'; // Import the new Settings component
=======
import Profile from './Profile';
>>>>>>> 9de15ea5

import React, { useState, useEffect } from "react";
import styles from './account.module.css';

const Pantry = () => {
  const router = useRouter();
  const [loading, setLoading] = useState(true);
  const [authenticated, setAuthenticated] = useState(false);
  const [activeSection, setActiveSection] = useState('Pantry');

  const handleSectionClick = (section) => {
    setActiveSection(section);
    router.push(`/account?section=${section.toLowerCase()}`);
  };

  useEffect(() => {
    const token = localStorage.getItem('token');

    const verifyToken = async () => {
      if (!token) {
        setLoading(false);
        router.push('/login');
        return;
      } else {
        try {
          const response = await fetch(`${process.env.NEXT_PUBLIC_SERVER_URL}/api/protected`, {
            method: 'GET',
            headers: {
              'Authorization': `Bearer ${token}`,
            },
          });

          if (response.ok) {
            const data = await response.json();
            console.log('Protected data:', data);
            setAuthenticated(true);
          } else {
            router.push('/login');
          }
        } catch (error) {
          console.error('Error verifying token:', error);
          router.push('/login');
        } finally {
          setLoading(false);
        }
      }
    };

    verifyToken();
  }, [router]);

  if (loading) {
    return <div>Loading...</div>;
  }

  if (!authenticated) {
    return null;
  }

  return (
    <div>
      <Navbar />
      <div className={styles.pageWrapper}>
        <div className={styles.pantryContent}>
          <div className={styles.sidebar}>
            <div
              onClick={() => handleSectionClick('Pantry')}
              className={activeSection === 'Pantry' ? styles.active : styles.notActive}
            >
              Pantry
            </div>
            <div
              onClick={() => handleSectionClick('Allergens')}
              className={activeSection === 'Allergens' ? styles.active : styles.notActive}
            >
              Allergens
            </div>
            <div
              onClick={() => handleSectionClick('Nutrition')}
              className={activeSection === 'Nutrition' ? styles.active : styles.notActive}
            >
              Nutrition
            </div>
            <div
              onClick={() => handleSectionClick('History')}
              className={activeSection === 'History' ? styles.active : styles.notActive}
            >
              Recipe History
            </div>
            <div
<<<<<<< HEAD
              onClick={() => handleSectionClick('Settings')}
              className={activeSection === 'Settings' ? styles.active : styles.notActive}
            >
              Settings
=======
              onClick={() => handleSectionClick('Profile')}
              className={activeSection === 'Profile' ? styles.active : styles.notActive}
            >
              Profile
>>>>>>> 9de15ea5
            </div>
          </div>
          <div className={styles.seperator}></div>
          <div className={styles.pantrySection}>
            {activeSection === 'Pantry' && <IngredientInput />}
            {activeSection === 'Allergens' && <AllergenInput />}
            {activeSection === 'Nutrition' && <NutritionInput />}
            {activeSection === 'History' && <RecipeHistory />}
<<<<<<< HEAD
            {activeSection === 'Settings' && <Settings />} {/* Conditionally render Settings */}
=======
            {activeSection === 'Profile' && <Profile />}
>>>>>>> 9de15ea5
          </div>
        </div>
      </div>
    </div>
  );
};

export default Pantry;<|MERGE_RESOLUTION|>--- conflicted
+++ resolved
@@ -5,11 +5,8 @@
 import NutritionInput from "./NutritionInput";
 import AllergenInput from "./AllergenInput";
 import RecipeHistory from './RecipeHistory';
-<<<<<<< HEAD
-import Settings from './Settings'; // Import the new Settings component
-=======
-import Profile from './Profile';
->>>>>>> 9de15ea5
+import Settings from './Settings'; 
+import Profile from './Profile'; 
 
 import React, { useState, useEffect } from "react";
 import styles from './account.module.css';
@@ -100,17 +97,16 @@
               Recipe History
             </div>
             <div
-<<<<<<< HEAD
               onClick={() => handleSectionClick('Settings')}
               className={activeSection === 'Settings' ? styles.active : styles.notActive}
             >
               Settings
-=======
+            </div>
+            <div
               onClick={() => handleSectionClick('Profile')}
               className={activeSection === 'Profile' ? styles.active : styles.notActive}
             >
               Profile
->>>>>>> 9de15ea5
             </div>
           </div>
           <div className={styles.seperator}></div>
@@ -119,11 +115,8 @@
             {activeSection === 'Allergens' && <AllergenInput />}
             {activeSection === 'Nutrition' && <NutritionInput />}
             {activeSection === 'History' && <RecipeHistory />}
-<<<<<<< HEAD
-            {activeSection === 'Settings' && <Settings />} {/* Conditionally render Settings */}
-=======
-            {activeSection === 'Profile' && <Profile />}
->>>>>>> 9de15ea5
+            {activeSection === 'Settings' && <Settings />} 
+            {activeSection === 'Profile' && <Profile />} 
           </div>
         </div>
       </div>
