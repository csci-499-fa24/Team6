'use client';
import { useRouter } from 'next/navigation';
import Navbar from "../components/navbar";
import IngredientInput from './IngredientInput';
import NutritionInput from "./NutritionInput";
import AllergenInput from "./AllergenInput";
import RecipeHistory from './RecipeHistory';
import Settings from './Settings'; 
import Profile from './Profile'; 

import React, { useState, useEffect } from "react";
import styles from './account.module.css';

const Pantry = () => {
  const router = useRouter();
  const [loading, setLoading] = useState(true);
  const [authenticated, setAuthenticated] = useState(false);
  const [activeSection, setActiveSection] = useState('Pantry');

  const handleSectionClick = (section) => {
    setActiveSection(section);
    router.push(`/account?section=${section.toLowerCase()}`);
  };

  useEffect(() => {
    const token = localStorage.getItem('token');

    const verifyToken = async () => {
      if (!token) {
        setLoading(false);
        router.push('/login');
        return;
      } else {
        try {
          const response = await fetch(`${process.env.NEXT_PUBLIC_SERVER_URL}/api/protected`, {
            method: 'GET',
            headers: {
              'Authorization': `Bearer ${token}`,
            },
          });

          if (response.ok) {
            const data = await response.json();
            console.log('Protected data:', data);
            setAuthenticated(true);
          } else {
            router.push('/login');
          }
        } catch (error) {
          console.error('Error verifying token:', error);
          router.push('/login');
        } finally {
          setLoading(false);
        }
      }
    };

    verifyToken();
  }, [router]);

  if (loading) {
    return <div>Loading...</div>;
  }

  if (!authenticated) {
    return null;
  }

  return (
    <div>
      <Navbar />
<<<<<<< HEAD
      <div className={styles.pantryContent}>
        <div className={styles.sidebar}>
          <div
            onClick={() => handleSectionClick('Pantry')}
            className={activeSection === 'Pantry' ? styles.active : styles.notActive}
          >
            Pantry
          </div>
          <div
            onClick={() => handleSectionClick('Allergens')}
            className={activeSection === 'Allergens' ? styles.active : styles.notActive}
          >
            Allergens
=======
      <div className={styles.pageWrapper}>
        <div className={styles.pantryContent}>
          <div className={styles.sidebar}>
            <div
              onClick={() => handleSectionClick('Pantry')}
              className={activeSection === 'Pantry' ? styles.active : styles.notActive}
            >
              Pantry
            </div>
            <div
              onClick={() => handleSectionClick('Allergens')}
              className={activeSection === 'Allergens' ? styles.active : styles.notActive}
            >
              Allergens
            </div>
            <div
              onClick={() => handleSectionClick('Nutrition')}
              className={activeSection === 'Nutrition' ? styles.active : styles.notActive}
            >
              Nutrition
            </div>
            <div
              onClick={() => handleSectionClick('History')}
              className={activeSection === 'History' ? styles.active : styles.notActive}
            >
              Recipe History
            </div>
            <div
              onClick={() => handleSectionClick('Settings')}
              className={activeSection === 'Settings' ? styles.active : styles.notActive}
            >
              Settings
            </div>
            <div
              onClick={() => handleSectionClick('Profile')}
              className={activeSection === 'Profile' ? styles.active : styles.notActive}
            >
              Profile
            </div>
          </div>
          <div className={styles.seperator}></div>
          <div className={styles.pantrySection}>
            {activeSection === 'Pantry' && <IngredientInput />}
            {activeSection === 'Allergens' && <AllergenInput />}
            {activeSection === 'Nutrition' && <NutritionInput />}
            {activeSection === 'History' && <RecipeHistory />}
            {activeSection === 'Settings' && <Settings />} 
            {activeSection === 'Profile' && <Profile />} 
>>>>>>> 0842c287
          </div>
          <div
            onClick={() => handleSectionClick('Nutrition')}
            className={activeSection === 'Nutrition' ? styles.active : styles.notActive}
          >
            Nutrition
          </div>
          <div
            onClick={() => handleSectionClick('History')}
            className={activeSection === 'History' ? styles.active : styles.notActive}
          >
            Recipe History
          </div>
        </div>
        <div className={styles.pantrySection}>
          {activeSection === 'Pantry' && (
            <>
              <IngredientInput />
            </>
          )}
          {activeSection === 'Allergens' && <AllergenInput />}
          {activeSection === 'Nutrition' && <NutritionInput />}
          {activeSection === 'History' && <RecipeHistory />}
        </div>
      </div>
    </div>
  );
};

export default Pantry;<|MERGE_RESOLUTION|>--- conflicted
+++ resolved
@@ -1,5 +1,6 @@
 'use client';
 import { useRouter } from 'next/navigation';
+
 import Navbar from "../components/navbar";
 import IngredientInput from './IngredientInput';
 import NutritionInput from "./NutritionInput";
@@ -69,7 +70,6 @@
   return (
     <div>
       <Navbar />
-<<<<<<< HEAD
       <div className={styles.pantryContent}>
         <div className={styles.sidebar}>
           <div
@@ -83,56 +83,6 @@
             className={activeSection === 'Allergens' ? styles.active : styles.notActive}
           >
             Allergens
-=======
-      <div className={styles.pageWrapper}>
-        <div className={styles.pantryContent}>
-          <div className={styles.sidebar}>
-            <div
-              onClick={() => handleSectionClick('Pantry')}
-              className={activeSection === 'Pantry' ? styles.active : styles.notActive}
-            >
-              Pantry
-            </div>
-            <div
-              onClick={() => handleSectionClick('Allergens')}
-              className={activeSection === 'Allergens' ? styles.active : styles.notActive}
-            >
-              Allergens
-            </div>
-            <div
-              onClick={() => handleSectionClick('Nutrition')}
-              className={activeSection === 'Nutrition' ? styles.active : styles.notActive}
-            >
-              Nutrition
-            </div>
-            <div
-              onClick={() => handleSectionClick('History')}
-              className={activeSection === 'History' ? styles.active : styles.notActive}
-            >
-              Recipe History
-            </div>
-            <div
-              onClick={() => handleSectionClick('Settings')}
-              className={activeSection === 'Settings' ? styles.active : styles.notActive}
-            >
-              Settings
-            </div>
-            <div
-              onClick={() => handleSectionClick('Profile')}
-              className={activeSection === 'Profile' ? styles.active : styles.notActive}
-            >
-              Profile
-            </div>
-          </div>
-          <div className={styles.seperator}></div>
-          <div className={styles.pantrySection}>
-            {activeSection === 'Pantry' && <IngredientInput />}
-            {activeSection === 'Allergens' && <AllergenInput />}
-            {activeSection === 'Nutrition' && <NutritionInput />}
-            {activeSection === 'History' && <RecipeHistory />}
-            {activeSection === 'Settings' && <Settings />} 
-            {activeSection === 'Profile' && <Profile />} 
->>>>>>> 0842c287
           </div>
           <div
             onClick={() => handleSectionClick('Nutrition')}
@@ -146,6 +96,18 @@
           >
             Recipe History
           </div>
+          <div
+              onClick={() => handleSectionClick('Settings')}
+              className={activeSection === 'Settings' ? styles.active : styles.notActive}
+            >
+              Settings
+            </div>
+            <div
+              onClick={() => handleSectionClick('Profile')}
+              className={activeSection === 'Profile' ? styles.active : styles.notActive}
+            >
+              Profile
+            </div>
         </div>
         <div className={styles.pantrySection}>
           {activeSection === 'Pantry' && (
@@ -156,6 +118,8 @@
           {activeSection === 'Allergens' && <AllergenInput />}
           {activeSection === 'Nutrition' && <NutritionInput />}
           {activeSection === 'History' && <RecipeHistory />}
+          {activeSection === 'Settings' && <Settings />} 
+          {activeSection === 'Profile' && <Profile />} 
         </div>
       </div>
     </div>
