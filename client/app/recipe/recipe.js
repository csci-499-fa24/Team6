"use client";

import React, { useState, useEffect } from 'react';
import Link from 'next/link';
import Navbar from '../components/navbar';
import axios from 'axios';
<<<<<<< HEAD
import styles from './RecipePage.module.css';
import AccessTimeIcon from '@mui/icons-material/AccessTime';
import FavoriteBorderIcon from '@mui/icons-material/FavoriteBorder';
import LocalDiningIcon from '@mui/icons-material/LocalDining';
import FavoritesPage from './favorites';
=======
import styles from './RecipePage.module.css'; // Import the CSS module
import AccessTimeIcon from '@mui/icons-material/AccessTime';
import FavoriteBorderIcon from '@mui/icons-material/FavoriteBorder';
import LocalDiningIcon from '@mui/icons-material/LocalDining';
>>>>>>> 9a0466b5

const RecipePage = () => {
    const [recipes, setRecipes] = useState([]);
    const [loading, setLoading] = useState(true);
    const [error, setError] = useState(null);
    const [userIngredients, setUserIngredients] = useState([]);
    const [showFavorites, setShowFavorites] = useState(false);

    // Fetch user ingredients from your API
    const fetchUserIngredients = async () => {
        try {
            const token = localStorage.getItem('token');
            const response = await fetch(process.env.NEXT_PUBLIC_SERVER_URL + '/api/user-ingredients', {
                method: 'POST',
                headers: {
                    'Authorization': `Bearer ${token}`
                }
            });
            const data = await response.json();
            const ingredientNames = data.map(ingredient => ingredient.name.toLowerCase());
            setUserIngredients(ingredientNames);
        } catch (error) {
            console.error('Error fetching user ingredients:', error);
            setError('Failed to fetch user ingredients.');
        }
    };

    // Fetch recipes based on the user's ingredients
    const fetchRecipes = async () => {
        if (userIngredients.length === 0) return; // Wait until ingredients are fetched

        try {
            const ingredients = userIngredients.join(',');

            const response = await axios.get(`https://api.spoonacular.com/recipes/findByIngredients`, {
                params: {
                    apiKey: process.env.NEXT_PUBLIC_SPOONACULAR_API_KEY,
                    ingredients: ingredients,
                    number: 3
                }
            });

            const basicRecipes = response.data;
            const detailedRecipes = [];

            for (const recipe of basicRecipes) {
                const recipeDetails = await axios.get(`https://api.spoonacular.com/recipes/${recipe.id}/information`, {
                    params: {
                        apiKey: process.env.NEXT_PUBLIC_SPOONACULAR_API_KEY,
                        includeNutrition: true
                    }
                });

                const detailedRecipe = recipeDetails.data;
                const usedIngredients = [];
                const missingIngredients = [];


                detailedRecipe.extendedIngredients.forEach(ingredient => {
                    if (userIngredients.includes(ingredient.name.toLowerCase())) {
                        usedIngredients.push(ingredient.original);
                    } else {
                        missingIngredients.push(ingredient.original);
                    }
                });

                const usedIngredientCount = usedIngredients.length;
<<<<<<< HEAD
                const totalIngredientCount = detailedRecipe.extendedIngredients.length;
=======
                const totalIngredientCount = detailedRecipe.extendedIngredients.length
>>>>>>> 9a0466b5

                detailedRecipes.push({
                    ...detailedRecipe,
                    usedIngredients,
                    missingIngredients,
                    usedIngredientCount,
                    totalIngredientCount
                });
            }

            setRecipes(detailedRecipes);
        } catch (error) {
            console.error('Error fetching recipes:', error);
            setError('Failed to fetch recipes.');
        } finally {
            setLoading(false);
        }
    };

    useEffect(() => {
        fetchUserIngredients(); // Fetch user ingredients on component mount
    }, []);

    useEffect(() => {
        if (userIngredients.length > 0) {
            fetchRecipes(); // Fetch recipes after user ingredients are fetched
        }
    }, [userIngredients]);

    const handleFavoritesClick = () => {
        setShowFavorites(true);
    };

    const handleCloseFavorites = () => {
        setShowFavorites(false);
    };

    return (
        <div>
            <Navbar />
<<<<<<< HEAD
            <h1>Recipes Based on Your Ingredients</h1>
            <button onClick={handleFavoritesClick}>Favorites</button>
            {showFavorites && <FavoritesPage onClose={handleCloseFavorites} />}

            {loading ? (
                <p>Loading recipes...</p>
            ) : error ? (
                <p>Error: {error}</p>
            ) : (
                <div className={styles.gridContainer}>
                    {recipes.length > 0 ? (
                        recipes.map((recipe) => (
                            <Link href={`/recipe/${recipe.id}`} key={recipe.id} className={styles.recipeCard}>
                                <div>
                                    <h2>{recipe.title}</h2>
                                    <img src={recipe.image} alt={recipe.title} className={styles.recipeImage} />
                                    <div className={styles.recipeTitleWrapper}>
                                        <div className={styles.recipeTitle}>{recipe.title}</div>
                                        <FavoriteBorderIcon className={styles.recipeHeart} />
                                    </div>
                                    <div className={styles.recipeInfoWrapper}>
                                        <div className={styles.recipeTime}>
                                            <AccessTimeIcon className={styles.recipeClock} />
                                            {recipe.readyInMinutes} min
                                        </div>
                                        <div className={styles.recipeIngredients}>
                                            <LocalDiningIcon className={styles.recipeClock} />
                                            {recipe.usedIngredientCount}/{recipe.totalIngredientCount} Ingredients
                                        </div>
                                    </div>
                                </div>
                            </Link>
                        ))
                    ) : (
                        <p>No recipes found for your ingredients.</p>
                    )}
=======
            <div className={styles.recipePageWrapper}>
                <div className={styles.title}>
                    <div className={styles.recipePageTitle}>Recommended Recipes</div>
                    <div className={styles.recipePageDescription}>Based on your pantry</div>
>>>>>>> 9a0466b5
                </div>
                {loading ? (
                    <p>Loading recipes...</p>
                ) : error ? (
                    <p>Error: {error}</p>
                ) : (
                    <div className={styles.recipesContainer}>
                        {recipes.length > 0 ? (
                            recipes.map((recipe) => (
                                <Link href={`/recipe/${recipe.id}`} key={recipe.id} className={styles.recipeCard}>
                                    <img src={recipe.image} alt={recipe.title} className={styles.recipeImage} />
                                    <div className={styles.recipeTitleWrapper}>
                                        <div className={styles.recipeTitle} >{recipe.title}</div>
                                        <FavoriteBorderIcon className={styles.recipeHeart} />
                                    </div>
                                    <div className={styles.recipeInfoWrapper}>
                                        <div className={styles.recipeTime}><AccessTimeIcon className={styles.recipeClock} />{recipe.readyInMinutes} min</div>
                                        <div className={styles.recipeIngredients}><LocalDiningIcon className={styles.recipeClock} />{recipe.usedIngredientCount}/{recipe.totalIngredientCount} Ingredients</div>
                                    </div>
                                </Link>
                            ))
                        ) : (
                            <p>No recipes found for your ingredients.</p>
                        )}
                    </div>
                )}
            </div>
        </div>
    );
};

export default RecipePage;<|MERGE_RESOLUTION|>--- conflicted
+++ resolved
@@ -4,18 +4,11 @@
 import Link from 'next/link';
 import Navbar from '../components/navbar';
 import axios from 'axios';
-<<<<<<< HEAD
 import styles from './RecipePage.module.css';
 import AccessTimeIcon from '@mui/icons-material/AccessTime';
 import FavoriteBorderIcon from '@mui/icons-material/FavoriteBorder';
 import LocalDiningIcon from '@mui/icons-material/LocalDining';
 import FavoritesPage from './favorites';
-=======
-import styles from './RecipePage.module.css'; // Import the CSS module
-import AccessTimeIcon from '@mui/icons-material/AccessTime';
-import FavoriteBorderIcon from '@mui/icons-material/FavoriteBorder';
-import LocalDiningIcon from '@mui/icons-material/LocalDining';
->>>>>>> 9a0466b5
 
 const RecipePage = () => {
     const [recipes, setRecipes] = useState([]);
@@ -73,7 +66,6 @@
                 const usedIngredients = [];
                 const missingIngredients = [];
 
-
                 detailedRecipe.extendedIngredients.forEach(ingredient => {
                     if (userIngredients.includes(ingredient.name.toLowerCase())) {
                         usedIngredients.push(ingredient.original);
@@ -83,11 +75,7 @@
                 });
 
                 const usedIngredientCount = usedIngredients.length;
-<<<<<<< HEAD
                 const totalIngredientCount = detailedRecipe.extendedIngredients.length;
-=======
-                const totalIngredientCount = detailedRecipe.extendedIngredients.length
->>>>>>> 9a0466b5
 
                 detailedRecipes.push({
                     ...detailedRecipe,
@@ -128,7 +116,6 @@
     return (
         <div>
             <Navbar />
-<<<<<<< HEAD
             <h1>Recipes Based on Your Ingredients</h1>
             <button onClick={handleFavoritesClick}>Favorites</button>
             {showFavorites && <FavoritesPage onClose={handleCloseFavorites} />}
@@ -165,41 +152,10 @@
                     ) : (
                         <p>No recipes found for your ingredients.</p>
                     )}
-=======
-            <div className={styles.recipePageWrapper}>
-                <div className={styles.title}>
-                    <div className={styles.recipePageTitle}>Recommended Recipes</div>
-                    <div className={styles.recipePageDescription}>Based on your pantry</div>
->>>>>>> 9a0466b5
                 </div>
-                {loading ? (
-                    <p>Loading recipes...</p>
-                ) : error ? (
-                    <p>Error: {error}</p>
-                ) : (
-                    <div className={styles.recipesContainer}>
-                        {recipes.length > 0 ? (
-                            recipes.map((recipe) => (
-                                <Link href={`/recipe/${recipe.id}`} key={recipe.id} className={styles.recipeCard}>
-                                    <img src={recipe.image} alt={recipe.title} className={styles.recipeImage} />
-                                    <div className={styles.recipeTitleWrapper}>
-                                        <div className={styles.recipeTitle} >{recipe.title}</div>
-                                        <FavoriteBorderIcon className={styles.recipeHeart} />
-                                    </div>
-                                    <div className={styles.recipeInfoWrapper}>
-                                        <div className={styles.recipeTime}><AccessTimeIcon className={styles.recipeClock} />{recipe.readyInMinutes} min</div>
-                                        <div className={styles.recipeIngredients}><LocalDiningIcon className={styles.recipeClock} />{recipe.usedIngredientCount}/{recipe.totalIngredientCount} Ingredients</div>
-                                    </div>
-                                </Link>
-                            ))
-                        ) : (
-                            <p>No recipes found for your ingredients.</p>
-                        )}
-                    </div>
-                )}
-            </div>
+            )}
         </div>
     );
 };
 
-export default RecipePage;+export default RecipePage;
