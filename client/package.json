--- conflicted
+++ resolved
@@ -9,14 +9,10 @@
     "lint": "next lint"
   },
   "dependencies": {
-<<<<<<< HEAD
-    "next": "^14.2.13",
-=======
     "@emotion/react": "^11.13.3",
     "@emotion/styled": "^11.13.0",
     "@mui/icons-material": "^6.1.1",
     "next": "14.2.8",
->>>>>>> 8a46affb
     "react": "^18",
     "react-dom": "^18",
     "react-router-dom": "^6.26.2"
