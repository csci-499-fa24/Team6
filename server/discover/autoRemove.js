const jwt = require('jsonwebtoken');
const pool = require('../db');
const express = require("express");
const router = express.Router();

const authenticateToken = (req, res, next) => {
    const authHeader = req.headers['authorization'];
    const token = authHeader && authHeader.split(' ')[1]; // Extract token from Bearer scheme

    if (!token) {
        return res.status(401).json({ message: 'Token not found' });
    }

    // Verify the token
    jwt.verify(token, process.env.JWT_SECRET, (err, decoded) => {
        if (err) {
            return res.status(403).json({ message: 'Invalid token' });
        }

        // Ensure the user_id is available in the decoded token
        if (!decoded || !decoded.id) {
            return res.status(403).json({ message: 'Invalid token payload' });
        }

        req.user = decoded; // Assign decoded token to req.user
        next();
    });
}

router.post('/', authenticateToken, async (req, res) => {
    try {
        const { ingredients } = req.body;
        const user_id = req.user.id;

        for (const ingredient of ingredients) {
            // Retrieve the ingredient_id for the current ingredient name
            const ingredientResult = await pool.query(
                `SELECT ingredient_id FROM ingredients WHERE name = $1`,
                [ingredient.name]
            );

            if (ingredientResult.rows.length === 0) {
                // Ingredient not found, skip to the next one
                continue;
            }

            const ingredient_id = ingredientResult.rows[0].ingredient_id;

<<<<<<< HEAD
        // Check if the user has this ingredient with the matching unit
        // const userIngredientResult = await pool.query(
        //     `SELECT amount FROM user_ingredient 
        //      WHERE user_id = $1 AND ingredient_id = $2 AND unit = $3`,
        //     [user_id, ingredient_id, ingredient.unit]
        // );
        const userIngredientResult = await pool.query(
            `SELECT amount, unit FROM user_ingredient 
             WHERE user_id = $1 AND ingredient_id = $2`,
            [user_id, ingredient_id]
        );

        if (userIngredientResult.rows.length > 0) {
            const currentAmount = userIngredientResult.rows[0].amount;
            let newAmount = currentAmount - ingredient.amount;
            if (userIngredientResult.rows[0].unit != ingredient.unit) {
                const url = `https://spoonacular-recipe-food-nutrition-v1.p.rapidapi.com/recipes/convert?ingredientName=${ingredient.name}&sourceUnit=${ingredient.unit}&targetUnit=${userIngredientResult.rows[0].unit}&sourceAmount=${ingredient.amount}`;

                try {
                    const response = await fetch(url, {
                        method: 'GET',
                        headers: {
                            'X-RapidAPI-Host': 'spoonacular-recipe-food-nutrition-v1.p.rapidapi.com',
                            'X-RapidAPI-Key': process.env.NEXT_PUBLIC_SPOONACULAR_API_KEY
                        }
                    });
                    const result = await response.json();
                    const match = result.answer.match(/(\d+(\.\d+)?)/g);
                    newAmount = currentAmount - match[1];
                } catch (error) {
                    console.error(error);
                }
            }
=======
            const userIngredientResult = await pool.query(
                `SELECT amount FROM user_ingredient 
                 WHERE user_id = $1 AND ingredient_id = $2`,
                [user_id, ingredient_id]
            );

            if (userIngredientResult.rows.length > 0) {
                const currentAmount = userIngredientResult.rows[0].amount;
                const newAmount = currentAmount - ingredient.amount;
>>>>>>> 4e607ef2

                if (newAmount > 0) {
                    // Update the row with the new amount
                    await pool.query(
                        `UPDATE user_ingredient SET amount = $1 
                         WHERE user_id = $2 AND ingredient_id = $3`,
                        [newAmount, user_id, ingredient_id]
                    );
                } else {
                    // Delete the row if the new amount is zero or less
                    await pool.query(
                        `DELETE FROM user_ingredient 
                         WHERE user_id = $1 AND ingredient_id = $2`,
                        [user_id, ingredient_id]
                    );
                }
            }
        }

        return res.status(200).json({ message: 'Ingredients updated successfully' });
    } catch (error) {
        console.error('Error in autoRemove:', error);
        return res.status(500).json({ message: 'Internal server error' });
    }
});

module.exports = router;<|MERGE_RESOLUTION|>--- conflicted
+++ resolved
@@ -46,7 +46,6 @@
 
             const ingredient_id = ingredientResult.rows[0].ingredient_id;
 
-<<<<<<< HEAD
         // Check if the user has this ingredient with the matching unit
         // const userIngredientResult = await pool.query(
         //     `SELECT amount FROM user_ingredient 
@@ -80,17 +79,9 @@
                     console.error(error);
                 }
             }
-=======
-            const userIngredientResult = await pool.query(
-                `SELECT amount FROM user_ingredient 
-                 WHERE user_id = $1 AND ingredient_id = $2`,
-                [user_id, ingredient_id]
-            );
 
-            if (userIngredientResult.rows.length > 0) {
-                const currentAmount = userIngredientResult.rows[0].amount;
-                const newAmount = currentAmount - ingredient.amount;
->>>>>>> 4e607ef2
+          
+          
 
                 if (newAmount > 0) {
                     // Update the row with the new amount
