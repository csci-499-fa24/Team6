const express = require("express");
const cors = require('cors');
const bcrypt = require("bcrypt");
const jwt = require("jsonwebtoken");
const db = require('./db');
const { checkAndSendEmail } = require('./email_noti/email');
const ingredientRoutes = require('./ingredient/ingredient');
const { body, validationResult } = require('express-validator');
const app = express();
const registerRoute = require('./register');

const corsOptions = {
<<<<<<< HEAD
    origin: 'https://team6-client.onrender.com',
=======
    origin: process.env.NEXT_PUBLIC_SERVER_URL || 'https://team6-client.onrender.com',
>>>>>>> 3b79e5e8
    methods: ['GET', 'POST', 'PUT', 'DELETE'],
    credentials: true,
};

app.use(cors(corsOptions));


// Existing routes
app.use(express.json());
app.use(ingredientRoutes);
app.get("/api/home", (req, res) => {
    res.json({ message: "Hello World!" });
});

const authenticateToken = (req, res, next) => {
    const authHeader = req.headers['authorization'];
    const token = authHeader && authHeader.split(' ')[1]; 

    if (!token) return res.sendStatus(401); 

    jwt.verify(token, process.env.JWT_SECRET, (err, user) => {
        if (err) {
            return res.sendStatus(403); 
        }
        req.user = user; 
        next();
    });
};

<<<<<<< HEAD
// User registration
app.post(
    "/api/register",
    [
      body("email").isEmail().withMessage("Invalid email"),
      body("password").isLength({ min: 6 }).withMessage("Password must be at least 6 characters"),
    ],
    async (req, res) => {
      const errors = validationResult(req);
      if (!errors.isEmpty()) {
        return res.status(400).json({ errors: errors.array() });
      }

      const { email, password } = req.body;

      try {
        const user = await db.query("SELECT * FROM users WHERE email = $1", [email]);
        if (user.rows.length > 0) {
          return res.status(400).json({ message: "Email already exists" });
        }

        const hashedPassword = await bcrypt.hash(password, 10);

        await db.query("INSERT INTO users (email, password) VALUES ($1, $2)", [email, hashedPassword]);

        res.status(201).json({ message: "User registered successfully" });
      } catch (err) {
        console.error(err);
        res.status(500).json({ message: "Server error" });
      }
    }
  );
=======
app.use('/api/register', registerRoute);
>>>>>>> 3b79e5e8

// User login route
app.post("/api/login", async (req, res) => {
    const { email, password } = req.body;

    try {
        const result = await db.query("SELECT * FROM users WHERE email = $1", [email]);

        if (result.rows.length === 0) {
            return res.status(400).json({ message: "Invalid email or password" });
        }

        const user = result.rows[0];

        const validPassword = await bcrypt.compare(password, user.password);
        if (!validPassword) {
            return res.status(400).json({ message: "Invalid email or password" });
        }

        const token = jwt.sign({ id: user.user_id, email: user.email }, process.env.JWT_SECRET, {
            expiresIn: "1h"
        });

        res.json({ token });
    } catch (err) {
        console.error("Login error:", err);
        res.status(500).json({ error: "Login failed" });
    }
});

// Protected route (can only be accessed if logged in)
app.get("/api/protected", authenticateToken, (req, res) => {
    res.json({ message: `Hello, ${req.user.email}. This is a protected route.` });
});

app.get('/user-profiles', async (req, res) => {
    try {
        const result = await db.query('SELECT * FROM user_profiles ORDER BY user_id ASC');
        res.status(200).json(result.rows);
    } catch (err) {
        console.error('Query error:', err);
        res.status(500).json({ error: 'Failed to query user_profiles table' });
    }
});

app.get('/get-low-ingredients', async (req, res) => {
    try {
        const result = await db.query(`
            SELECT up.first_name, up.last_name, up.email, i.name AS ingredient_name, ui.amount
            FROM users u
            JOIN user_profiles up ON u.user_id = up.user_id
            JOIN user_ingredient ui ON up.user_id = ui.user_id
            JOIN ingredients i ON ui.ingredient_id = i.ingredient_id
            WHERE ui.amount < 5 AND up.email IS NOT NULL;
        `);

        const users = result.rows;

        if (users.length > 0) {
            const userIngredients = {};
            users.forEach(user => {
                const userKey = `${user.first_name} ${user.last_name}`;
                if (!userIngredients[userKey]) {
                    userIngredients[userKey] = {
                        email: user.email,
                        lowIngredients: []
                    };
                }
                userIngredients[userKey].lowIngredients.push({
                    name: user.ingredient_name,
                    amount: user.amount
                });
            });

            const response = Object.keys(userIngredients).map(user => ({
                name: user,
                email: userIngredients[user].email,
                lowIngredients: userIngredients[user].lowIngredients
            }));

            res.json(response);
        } else {
            res.json([]);
        }
    } catch (err) {
        console.error('Error querying database:', err);
        res.status(500).json({ message: 'Internal server error' });
    }
});

const port = process.env.PORT || 8080;
app.listen(port, () => {
    console.log(`Server started on port ${port}`);
});<|MERGE_RESOLUTION|>--- conflicted
+++ resolved
@@ -7,20 +7,15 @@
 const ingredientRoutes = require('./ingredient/ingredient');
 const { body, validationResult } = require('express-validator');
 const app = express();
-const registerRoute = require('./register');
 
 const corsOptions = {
-<<<<<<< HEAD
     origin: 'https://team6-client.onrender.com',
-=======
-    origin: process.env.NEXT_PUBLIC_SERVER_URL || 'https://team6-client.onrender.com',
->>>>>>> 3b79e5e8
     methods: ['GET', 'POST', 'PUT', 'DELETE'],
     credentials: true,
 };
 
 app.use(cors(corsOptions));
-
+app.use(express.json()); // Add this line to parse JSON bodies
 
 // Existing routes
 app.use(express.json());
@@ -30,21 +25,18 @@
 });
 
 const authenticateToken = (req, res, next) => {
-    const authHeader = req.headers['authorization'];
-    const token = authHeader && authHeader.split(' ')[1]; 
+    const token = req.headers['authorization'];
+    if (!token) return res.sendStatus(401);
 
-    if (!token) return res.sendStatus(401); 
-
-    jwt.verify(token, process.env.JWT_SECRET, (err, user) => {
+    jwt.verify(token.split(' ')[1], process.env.JWT_SECRET, (err, user) => {
         if (err) {
-            return res.sendStatus(403); 
+            return res.sendStatus(403);
         }
-        req.user = user; 
+        req.user = user;
         next();
     });
 };
 
-<<<<<<< HEAD
 // User registration
 app.post(
     "/api/register",
@@ -77,9 +69,6 @@
       }
     }
   );
-=======
-app.use('/api/register', registerRoute);
->>>>>>> 3b79e5e8
 
 // User login route
 app.post("/api/login", async (req, res) => {
@@ -173,4 +162,4 @@
 const port = process.env.PORT || 8080;
 app.listen(port, () => {
     console.log(`Server started on port ${port}`);
-});+});
