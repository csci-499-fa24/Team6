--- conflicted
+++ resolved
@@ -7,11 +7,6 @@
 const ingredientRoutes = require('./ingredient/ingredient');
 const { body, validationResult } = require('express-validator');
 const app = express();
-<<<<<<< HEAD
-app.use(cors());
-app.use(express.json());
-
-=======
 
 const corsOptions = {
     origin: 'https://team6-client.onrender.com', 
@@ -25,7 +20,6 @@
 // Existing routes
 app.use(express.json());
 app.use(ingredientRoutes);
->>>>>>> bd66e83d
 app.get("/api/home", (req, res) => {
     res.json({ message: "Hello World!" });
 });
