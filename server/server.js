const express = require("express");
const cors = require('cors');
const bcrypt = require("bcrypt");
const jwt = require("jsonwebtoken");
const db = require('./db');
const { checkAndSendEmail } = require('./email_noti/email');
const ingredientRoutes = require('./ingredient/ingredient');
const userIngredientRoutes = require('./ingredient/user_ingredient');
const addAllergenRoute = require('./allergen/allergenAdd');
const removeAllergenRoute = require('./allergen/allergenRemove');
const allergyRoute = require('./allergen/allergen');
const { body, validationResult } = require('express-validator');
const { initializeCronJobs } = require('./email_noti/cronJobs');
const app = express();

const corsOptions = {
    origin: process.env.NEXT_PUBLIC_SERVER_URL || 'https://team6-client.onrender.com',
    methods: ['GET', 'POST', 'PUT', 'DELETE'],
    credentials: true,
};

app.use(cors(corsOptions));
app.use(express.json());

// Existing routes
app.use(express.json());

app.get("/api/home", (req, res) => {
    res.json({ message: "Hello World!" });
});

const authenticateToken = (req, res, next) => {
    const token = req.headers['authorization'];
    if (!token) return res.sendStatus(401);

    jwt.verify(token.split(' ')[1], process.env.JWT_SECRET, (err, user) => {
        if (err) {
            return res.sendStatus(403);
        }
        req.user = user;
        next();
    });
};

<<<<<<< HEAD
// User registration
app.post(
    "/api/register",
    [
      body("email").isEmail().withMessage("Invalid email"),
      body("password").isLength({ min: 6 }).withMessage("Password must be at least 6 characters"),
    ],
    async (req, res) => {
      const errors = validationResult(req);
      if (!errors.isEmpty()) {
        return res.status(400).json({ errors: errors.array() });
      }

      const { email, password } = req.body;

      try {
        const user = await db.query("SELECT * FROM users WHERE email = $1", [email]);
        if (user.rows.length > 0) {
          return res.status(400).json({ message: "Email already exists" });
        }

        const hashedPassword = await bcrypt.hash(password, 10);

        await db.query("INSERT INTO users (email, password) VALUES ($1, $2)", [email, hashedPassword]);

        res.status(201).json({ message: "User registered successfully" });
      } catch (err) {
        console.error(err);
        res.status(500).json({ message: "Server error" });
      }
    }
  );
=======
app.use('/api/register', registerRoute);
app.use('/api/ingredient', ingredientRoutes);
app.use('/api/user-ingredients', userIngredientRoutes);
app.use('/api/allergies/add', addAllergenRoute);
app.use('/api/allergies/remove', removeAllergenRoute);
app.use('/api/allergies', allergyRoute);
>>>>>>> c0b7801d

// User login route
app.post("/api/login", async (req, res) => {
    const { email, password } = req.body;

    try {
        const result = await db.query("SELECT * FROM users WHERE email = $1", [email]);

        if (result.rows.length === 0) {
            return res.status(400).json({ message: "Invalid email or password" });
        }

        const user = result.rows[0];

        const validPassword = await bcrypt.compare(password, user.password);
        if (!validPassword) {
            return res.status(400).json({ message: "Invalid email or password" });
        }

        const token = jwt.sign({ id: user.user_id, email: user.email }, process.env.JWT_SECRET, {
            expiresIn: "1h"
        });

        res.json({ token });
    } catch (err) {
        console.error("Login error:", err);
        res.status(500).json({ error: "Login failed" });
    }
});

// Protected route (can only be accessed if logged in)
app.get("/api/protected", authenticateToken, (req, res) => {
    res.json({ message: `Hello, ${req.user.email}. This is a protected route.` });
});

app.get('/user-profiles', async (req, res) => {
    try {
        const result = await db.query('SELECT * FROM user_profiles ORDER BY user_id ASC');
        res.status(200).json(result.rows);
    } catch (err) {
        console.error('Query error:', err);
        res.status(500).json({ error: 'Failed to query user_profiles table' });
    }
});

app.get('/get-low-ingredients', async (req, res) => {
    try {
        const result = await db.query(`
            SELECT up.first_name, up.last_name, up.email, i.name AS ingredient_name, ui.amount
            FROM users u
            JOIN user_profiles up ON u.user_id = up.user_id
            JOIN user_ingredient ui ON up.user_id = ui.user_id
            JOIN ingredients i ON ui.ingredient_id = i.ingredient_id
            WHERE ui.amount < 5 AND up.email IS NOT NULL;
        `);

        const users = result.rows;

        if (users.length > 0) {
            const userIngredients = {};
            users.forEach(user => {
                const userKey = `${user.first_name} ${user.last_name}`;
                if (!userIngredients[userKey]) {
                    userIngredients[userKey] = {
                        email: user.email,
                        lowIngredients: []
                    };
                }
                userIngredients[userKey].lowIngredients.push({
                    name: user.ingredient_name,
                    amount: user.amount
                });
            });

            const response = Object.keys(userIngredients).map(user => ({
                name: user,
                email: userIngredients[user].email,
                lowIngredients: userIngredients[user].lowIngredients
            }));

            res.json(response);
        } else {
            res.json([]);
        }
    } catch (err) {
        console.error('Error querying database:', err);
        res.status(500).json({ message: 'Internal server error' });
    }
});


module.exports = app;

const port = process.env.PORT || 8080;
app.listen(port, () => {
    console.log(`Server started on port ${port}`);
    initializeCronJobs();
});<|MERGE_RESOLUTION|>--- conflicted
+++ resolved
@@ -42,47 +42,14 @@
     });
 };
 
-<<<<<<< HEAD
-// User registration
-app.post(
-    "/api/register",
-    [
-      body("email").isEmail().withMessage("Invalid email"),
-      body("password").isLength({ min: 6 }).withMessage("Password must be at least 6 characters"),
-    ],
-    async (req, res) => {
-      const errors = validationResult(req);
-      if (!errors.isEmpty()) {
-        return res.status(400).json({ errors: errors.array() });
-      }
 
-      const { email, password } = req.body;
-
-      try {
-        const user = await db.query("SELECT * FROM users WHERE email = $1", [email]);
-        if (user.rows.length > 0) {
-          return res.status(400).json({ message: "Email already exists" });
-        }
-
-        const hashedPassword = await bcrypt.hash(password, 10);
-
-        await db.query("INSERT INTO users (email, password) VALUES ($1, $2)", [email, hashedPassword]);
-
-        res.status(201).json({ message: "User registered successfully" });
-      } catch (err) {
-        console.error(err);
-        res.status(500).json({ message: "Server error" });
-      }
-    }
-  );
-=======
 app.use('/api/register', registerRoute);
 app.use('/api/ingredient', ingredientRoutes);
 app.use('/api/user-ingredients', userIngredientRoutes);
 app.use('/api/allergies/add', addAllergenRoute);
 app.use('/api/allergies/remove', removeAllergenRoute);
 app.use('/api/allergies', allergyRoute);
->>>>>>> c0b7801d
+
 
 // User login route
 app.post("/api/login", async (req, res) => {
