name: Run Tests and Coverage

on: [push, pull_request]

permissions:
  contents: read
  checks: write
  pull-requests: write

jobs:
  test:
    runs-on: ubuntu-latest
    steps:
      - uses: actions/checkout@v3
      - name: Use Node.js
        uses: actions/setup-node@v3
        with:
          node-version: '20'
      - name: Install dependencies
        run: npm ci
<<<<<<< HEAD
      - name: Run tests and generate coverage
        run: npm test -- --coverage
      - name: Upload coverage report
        uses: actions/upload-artifact@v3
        with:
          name: coverage
          path: coverage/
      - name: Post Coverage Report
        uses: romeovs/lcov-reporter-action@v0.2.16
        with:
          lcov-file: ./coverage/lcov.info
          github-token: ${{ secrets.GITHUB_TOKEN }}
=======
      - name: Run tests and coverage
        uses: ArtiomTr/jest-coverage-report-action@v2
        with:
          github-token: ${{ secrets.GITHUB_TOKEN }}
          test-script: npm test
          package-manager: npm
          skip-step: install
          base-coverage-file: ''
>>>>>>> 941215e2
<|MERGE_RESOLUTION|>--- conflicted
+++ resolved
@@ -18,7 +18,6 @@
           node-version: '20'
       - name: Install dependencies
         run: npm ci
-<<<<<<< HEAD
       - name: Run tests and generate coverage
         run: npm test -- --coverage
       - name: Upload coverage report
@@ -31,13 +30,5 @@
         with:
           lcov-file: ./coverage/lcov.info
           github-token: ${{ secrets.GITHUB_TOKEN }}
-=======
-      - name: Run tests and coverage
-        uses: ArtiomTr/jest-coverage-report-action@v2
-        with:
-          github-token: ${{ secrets.GITHUB_TOKEN }}
-          test-script: npm test
-          package-manager: npm
-          skip-step: install
-          base-coverage-file: ''
->>>>>>> 941215e2
+
+          #dummy commmit